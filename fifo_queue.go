--- conflicted
+++ resolved
@@ -220,7 +220,33 @@
 	return st.isLocked
 }
 
-<<<<<<< HEAD
+// Swap swaps values from position a to position b and vice versa.
+func (st *FIFO) Swap(a int, b int) *QueueError {
+	if st.isLocked {
+		return NewQueueError(QueueErrorCodeLockedQueue, "The queue is locked")
+	}
+
+	st.rwmutex.Lock()
+	defer st.rwmutex.Unlock()
+
+	length := len(st.slice)
+	if length == 0 {
+		return NewQueueError(QueueErrorCodeEmptyQueue, "Empty queue")
+	}
+
+	if a == b {
+		return NewQueueError(QueueErrorCodeIndexesMatch, "Indexes are the same number")
+	}
+
+	if a >= length || b >= length {
+		return NewQueueError(QueueErrorCodeIndexOutOfBounds, "Index out of bounds")
+	}
+
+	st.slice[a], st.slice[b] = st.slice[b], st.slice[a]
+
+	return nil
+}
+
 // MoveFrontWithId moves the element at index position to the front of the queue
 func (st *FIFO) MoveFrontWithId(index int) error {
 
@@ -258,14 +284,6 @@
 	if st.isLocked {
 		return NewQueueError(QueueErrorCodeLockedQueue, "The queue is locked")
 	}
-=======
-// Swap swaps values from position a to position b and vice versa.
-func (st *FIFO) Swap(a int, b int) *QueueError {
-	if st.isLocked {
-		return NewQueueError(QueueErrorCodeLockedQueue, "The queue is locked")
-	}
-
->>>>>>> f76a9c73
 	st.rwmutex.Lock()
 	defer st.rwmutex.Unlock()
 
@@ -274,7 +292,6 @@
 		return NewQueueError(QueueErrorCodeEmptyQueue, "Empty queue")
 	}
 
-<<<<<<< HEAD
 	if index == length-1 {
 		return NewQueueError(QueueErrorCodeIndexLastPosition, "Element already is in last position")
 	}
@@ -288,17 +305,7 @@
 	for i := index; i < length-1; i++ {
 		st.slice[i], st.slice[i+1] = st.slice[i+1], st.slice[i]
 	}
-=======
-	if a == b {
-		return NewQueueError(QueueErrorCodeIndexesMatch, "Indexes are the same number")
-	}
-
-	if a >= length || b >= length {
-		return NewQueueError(QueueErrorCodeIndexOutOfBounds, "Index out of bounds")
-	}
-
-	st.slice[a], st.slice[b] = st.slice[b], st.slice[a]
->>>>>>> f76a9c73
-
-	return nil
-}+
+	return nil
+}
+
