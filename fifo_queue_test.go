package goconcurrentqueue

import (
	"fmt"
	"sync"
	"testing"
	"time"

	"github.com/stretchr/testify/suite"
)

const (
	testValue = "test value"
)

type FIFOTestSuite struct {
	suite.Suite
	fifo *FIFO
}

func (suite *FIFOTestSuite) SetupTest() {
	suite.fifo = NewFIFO()
}

// ***************************************************************************************
// ** Queue initialization
// ***************************************************************************************

// no elements at initialization
func (suite *FIFOTestSuite) TestNoElementsAtInitialization() {
	length := suite.fifo.GetLen()
	suite.Equalf(0, length, "No elements expected at initialization, currently: %v", length)
}

// unlocked at initialization
func (suite *FIFOTestSuite) TestNoLockedAtInitialization() {
	suite.True(suite.fifo.IsLocked() == false, "Queue must be unlocked at initialization")
}

// ***************************************************************************************
// ** Enqueue && GetLen
// ***************************************************************************************

// single enqueue lock verification
func (suite *FIFOTestSuite) TestEnqueueLockSingleGR() {
	suite.NoError(suite.fifo.Enqueue(1), "Unlocked queue allows to enqueue elements")

	suite.fifo.Lock()
	err := suite.fifo.Enqueue(1)
	suite.Error(err, "Locked queue does not allow to enqueue elements")

	// verify custom error: code: QueueErrorCodeLockedQueue
	customError, ok := err.(*QueueError)
	suite.True(ok, "Expected error type: QueueError")
	// verify custom error code
	suite.Equalf(QueueErrorCodeLockedQueue, customError.Code(), "Expected code: '%v'", QueueErrorCodeLockedQueue)
}

// single enqueue (1 element, 1 goroutine)
func (suite *FIFOTestSuite) TestEnqueueLenSingleGR() {
	suite.fifo.Enqueue(testValue)
	length := suite.fifo.GetLen()
	suite.Equalf(1, length, "Expected number of elements in queue: 1, currently: %v", length)

	suite.fifo.Enqueue(5)
	length = suite.fifo.GetLen()
	suite.Equalf(2, length, "Expected number of elements in queue: 2, currently: %v", length)
}

// single enqueue and wait for next element
func (suite *FIFOTestSuite) TestEnqueueWaitForNextElementSingleGR() {
	waitForNextElement := make(chan interface{})
	// add the listener manually (ONLY for testings purposes)
	suite.fifo.waitForNextElementChan <- waitForNextElement

	value := 100
	// enqueue from a different GR to avoid blocking the listener channel
	go suite.fifo.Enqueue(value)
	// wait for the enqueued element
	result := <-waitForNextElement

	suite.Equal(value, result)
}

// TestEnqueueLenMultipleGR enqueues elements concurrently
//
// Detailed steps:
//	1 - Enqueue totalGRs concurrently (from totalGRs different GRs)
//	2 - Verifies the len, it should be equal to totalGRs
//	3 - Verifies that all elements from 0 to totalGRs were enqueued
func (suite *FIFOTestSuite) TestEnqueueLenMultipleGR() {
	var (
		totalGRs = 500
		wg       sync.WaitGroup
	)

	// concurrent enqueueing
	// multiple GRs concurrently enqueueing consecutive integers from 0 to (totalGRs - 1)
	for i := 0; i < totalGRs; i++ {
		wg.Add(1)
		go func(value int) {
			defer wg.Done()
			suite.fifo.Enqueue(value)
		}(i)
	}
	wg.Wait()

	// check that there are totalGRs elements enqueued
	totalElements := suite.fifo.GetLen()
	suite.Equalf(totalGRs, totalElements, "Total enqueued elements should be %v, currently: %v", totalGRs, totalElements)

	// checking that the expected elements (1, 2, 3, ... totalGRs-1 ) were enqueued
	var (
		tmpVal                interface{}
		val                   int
		err                   error
		totalElementsVerified int
	)
	// slice to check every element
	sl2check := make([]bool, totalGRs)

	for i := 0; i < totalElements; i++ {
		tmpVal, err = suite.fifo.Get(i)
		suite.NoError(err, "No error should be returned trying to get an existent element")

		val = tmpVal.(int)
		if !sl2check[val] {
			totalElementsVerified++
			sl2check[val] = true
		} else {
			suite.Failf("Duplicated element", "Unexpected duplicated value: %v", val)
		}
	}
	suite.True(totalElementsVerified == totalGRs, "Enqueued elements are missing")
}

// call GetLen concurrently
func (suite *FIFOTestSuite) TestGetLenMultipleGRs() {
	var (
		totalGRs               = 100
		totalElementsToEnqueue = 10
		wg                     sync.WaitGroup
	)

	for i := 0; i < totalElementsToEnqueue; i++ {
		suite.fifo.Enqueue(i)
	}

	for i := 0; i < totalGRs; i++ {
		wg.Add(1)
		go func() {
			defer wg.Done()

			total := suite.fifo.GetLen()
			suite.Equalf(totalElementsToEnqueue, total, "Expected len: %v", totalElementsToEnqueue)
		}()
	}
	wg.Wait()
}

// ***************************************************************************************
// ** GetCap
// ***************************************************************************************

// single GR getCapacity
func (suite *FIFOTestSuite) TestGetCapSingleGR() {
	// initial capacity
	suite.Equal(cap(suite.fifo.slice), suite.fifo.GetCap(), "unexpected capacity")

	// checking after adding 2 items
	suite.fifo.Enqueue(1)
	suite.fifo.Enqueue(2)
	suite.Equal(cap(suite.fifo.slice), suite.fifo.GetCap(), "unexpected capacity")
}

// ***************************************************************************************
// ** Get
// ***************************************************************************************

// get an element
func (suite *FIFOTestSuite) TestGetLockSingleGR() {
	suite.fifo.Enqueue(1)
	_, err := suite.fifo.Get(0)
	suite.NoError(err, "Unlocked queue allows to get elements")

	suite.fifo.Lock()
	_, err = suite.fifo.Get(0)
	suite.Error(err, "Locked queue does not allow to get elements")

	// verify custom error: code: QueueErrorCodeLockedQueue
	customError, ok := err.(*QueueError)
	suite.True(ok, "Expected error type: QueueError")
	// verify custom error code
	suite.Equalf(QueueErrorCodeLockedQueue, customError.Code(), "Expected code: '%v'", QueueErrorCodeLockedQueue)
}

// get a valid element
func (suite *FIFOTestSuite) TestGetSingleGR() {
	suite.fifo.Enqueue(testValue)
	val, err := suite.fifo.Get(0)

	// verify error (should be nil)
	suite.NoError(err, "No error should be enqueueing an element")

	// verify element's value
	suite.Equalf(testValue, val, "Different element returned: %v", val)
}

// get a invalid element
func (suite *FIFOTestSuite) TestGetInvalidElementSingleGR() {
	suite.fifo.Enqueue(testValue)
	val, err := suite.fifo.Get(1)

	// verify error
	suite.Error(err, "An error should be returned after ask for a no existent element")
	// verify custom error: code: QueueErrorCodeLockedQueue
	customError, ok := err.(*QueueError)
	suite.True(ok, "Expected error type: QueueError")
	// verify custom error code
	suite.Equalf(QueueErrorCodeIndexOutOfBounds, customError.Code(), "Expected code: '%v'", QueueErrorCodeIndexOutOfBounds)

	// verify element's value
	suite.Equalf(val, nil, "Nil should be returned, currently returned: %v", val)
}

// call Get concurrently
func (suite *FIFOTestSuite) TestGetMultipleGRs() {
	var (
		totalGRs               = 100
		totalElementsToEnqueue = 10
		wg                     sync.WaitGroup
	)

	for i := 0; i < totalElementsToEnqueue; i++ {
		suite.fifo.Enqueue(i)
	}

	for i := 0; i < totalGRs; i++ {
		wg.Add(1)
		go func() {
			defer wg.Done()
			val, err := suite.fifo.Get(5)

			suite.NoError(err, "No error should be returned trying to get an existent element")
			suite.Equal(5, val.(int), "Expected element's value: 5")
		}()
	}
	wg.Wait()

	total := suite.fifo.GetLen()
	suite.Equalf(totalElementsToEnqueue, total, "Expected len: %v", totalElementsToEnqueue)
}

// ***************************************************************************************
// ** Remove
// ***************************************************************************************

// single remove lock verification
func (suite *FIFOTestSuite) TestRemoveLockSingleGR() {
	suite.fifo.Enqueue(1)
	suite.NoError(suite.fifo.Remove(0), "Unlocked queue allows to remove elements")

	suite.fifo.Enqueue(1)
	suite.fifo.Lock()
	err := suite.fifo.Remove(0)
	suite.Error(err, "Locked queue does not allow to remove elements")

	// verify custom error: code: QueueErrorCodeLockedQueue
	customError, ok := err.(*QueueError)
	suite.True(ok, "Expected error type: QueueError")
	// verify custom error code
	suite.Equalf(QueueErrorCodeLockedQueue, customError.Code(), "Expected code: '%v'", QueueErrorCodeLockedQueue)
}

// remove elements
func (suite *FIFOTestSuite) TestRemoveSingleGR() {
	suite.fifo.Enqueue(testValue)
	suite.fifo.Enqueue(5)

	// removing first element
	err := suite.fifo.Remove(0)
	suite.NoError(err, "Unexpected error")

	// get element at index 0
	val, err2 := suite.fifo.Get(0)
	suite.NoError(err2, "Unexpected error")
	suite.Equal(5, val, "Queue returned the wrong element")

	// remove element having a wrong index
	err3 := suite.fifo.Remove(1)
	suite.Errorf(err3, "The index of the element to remove is out of bounds")
	// verify custom error: code: QueueErrorCodeLockedQueue
	customError, ok := err3.(*QueueError)
	suite.True(ok, "Expected error type: QueueError")
	// verify custom error code
	suite.Equalf(QueueErrorCodeIndexOutOfBounds, customError.Code(), "Expected code: '%v'", QueueErrorCodeIndexOutOfBounds)
}

// TestRemoveMultipleGRs removes elements concurrently.
//
// Detailed steps:
//	1 - Enqueues totalElementsToEnqueue consecutive elements (0, 1, 2, 3, ... totalElementsToEnqueue - 1)
//	2 - Hits fifo.Remove(1) concurrently from totalElementsToRemove different GRs
//	3 - Verifies the final len == totalElementsToEnqueue - totalElementsToRemove
//	4 - Verifies that final 2nd element == (1 + totalElementsToRemove)
func (suite *FIFOTestSuite) TestRemoveMultipleGRs() {
	var (
		wg                     sync.WaitGroup
		totalElementsToEnqueue = 100
		totalElementsToRemove  = 90
	)

	for i := 0; i < totalElementsToEnqueue; i++ {
		suite.fifo.Enqueue(i)
	}

	for i := 0; i < totalElementsToRemove; i++ {
		wg.Add(1)
		go func() {
			defer wg.Done()
			err := suite.fifo.Remove(1)
			suite.NoError(err, "Unexpected error during concurrent Remove(n)")
		}()
	}
	wg.Wait()

	// check len, should be == totalElementsToEnqueue - totalElementsToRemove
	totalElementsAfterRemove := suite.fifo.GetLen()
	suite.Equal(totalElementsToEnqueue-totalElementsToRemove, totalElementsAfterRemove, "Total elements on list does not match with expected number")

	// check current 2nd element (index 1) on the queue
	val, err := suite.fifo.Get(1)
	suite.NoError(err, "No error should be returned when getting an existent element")
	suite.Equalf(1+totalElementsToRemove, val, "The expected value at position 1 (2nd element) should be: %v", 1+totalElementsToRemove)
}

// ***************************************************************************************
// ** Dequeue
// ***************************************************************************************

// single dequeue lock verification
func (suite *FIFOTestSuite) TestDequeueLockSingleGR() {
	suite.fifo.Enqueue(1)
	_, err := suite.fifo.Dequeue()
	suite.NoError(err, "Unlocked queue allows to dequeue elements")

	suite.fifo.Enqueue(1)
	suite.fifo.Lock()
	_, err = suite.fifo.Dequeue()
	// error expected
	suite.Error(err, "Locked queue does not allow to dequeue elements")
	// verify custom error: code: QueueErrorCodeLockedQueue
	customError, ok := err.(*QueueError)
	suite.True(ok, "Expected error type: QueueError")
	// verify custom error code
	suite.Equalf(QueueErrorCodeLockedQueue, customError.Code(), "Expected code: '%v'", QueueErrorCodeLockedQueue)
}

// dequeue an empty queue
func (suite *FIFOTestSuite) TestDequeueEmptyQueueSingleGR() {
	val, err := suite.fifo.Dequeue()

	// error expected
	suite.Errorf(err, "Can't dequeue an empty queue")

	// verify custom error type
	customError, ok := err.(*QueueError)
	suite.True(ok, "Expected error type: QueueError")
	// verify custom error code
	suite.Equalf(QueueErrorCodeEmptyQueue, customError.Code(), "Expected code: '%v'", QueueErrorCodeEmptyQueue)

	// no value expected
	suite.Equal(nil, val, "Can't get a value different than nil from an empty queue")
}

// dequeue all elements
func (suite *FIFOTestSuite) TestDequeueSingleGR() {
	suite.fifo.Enqueue(testValue)
	suite.fifo.Enqueue(5)

	// get the first element
	val, err := suite.fifo.Dequeue()
	suite.NoError(err, "Unexpected error")
	suite.Equal(testValue, val, "Wrong element's value")
	length := suite.fifo.GetLen()
	suite.Equal(1, length, "Incorrect number of queue elements")

	// get the second element
	val, err = suite.fifo.Dequeue()
	suite.NoError(err, "Unexpected error")
	suite.Equal(5, val, "Wrong element's value")
	length = suite.fifo.GetLen()
	suite.Equal(0, length, "Incorrect number of queue elements")

}

// TestDequeueMultipleGRs dequeues elements concurrently
//
// Detailed steps:
//	1 - Enqueues totalElementsToEnqueue consecutive integers
//	2 - Dequeues totalElementsToDequeue concurrently from totalElementsToDequeue GRs
//	3 - Verifies the final len, should be equal to totalElementsToEnqueue - totalElementsToDequeue
//	4 - Verifies that the next dequeued element's value is equal to totalElementsToDequeue
func (suite *FIFOTestSuite) TestDequeueMultipleGRs() {
	var (
		wg                     sync.WaitGroup
		totalElementsToEnqueue = 100
		totalElementsToDequeue = 90
	)

	for i := 0; i < totalElementsToEnqueue; i++ {
		suite.fifo.Enqueue(i)
	}

	for i := 0; i < totalElementsToDequeue; i++ {
		wg.Add(1)
		go func() {
			defer wg.Done()
			_, err := suite.fifo.Dequeue()
			suite.NoError(err, "Unexpected error during concurrent Dequeue()")
		}()
	}
	wg.Wait()

	// check len, should be == totalElementsToEnqueue - totalElementsToDequeue
	totalElementsAfterDequeue := suite.fifo.GetLen()
	suite.Equal(totalElementsToEnqueue-totalElementsToDequeue, totalElementsAfterDequeue, "Total elements on queue (after Dequeue) does not match with expected number")

	// check current first element
	val, err := suite.fifo.Dequeue()
	suite.NoError(err, "No error should be returned when dequeuing an existent element")
	suite.Equalf(totalElementsToDequeue, val, "The expected last element's value should be: %v", totalElementsToEnqueue-totalElementsToDequeue)
}

// ***************************************************************************************
// ** DequeueOrWaitForNextElement
// ***************************************************************************************

// single GR Locked queue
func (suite *FIFOTestSuite) TestDequeueOrWaitForNextElementLockSingleGR() {
	suite.fifo.Lock()
	result, err := suite.fifo.DequeueOrWaitForNextElement()
	suite.Nil(result, "No value expected if queue is locked")
	suite.Error(err, "Locked queue does not allow to enqueue elements")

	// verify custom error: code: QueueErrorCodeLockedQueue
	customError, ok := err.(*QueueError)
	suite.True(ok, "Expected error type: QueueError")
	// verify custom error code
	suite.Equalf(QueueErrorCodeLockedQueue, customError.Code(), "Expected code: '%v'", QueueErrorCodeLockedQueue)
}

// single GR DequeueOrWaitForNextElement with a previous enqueued element
func (suite *FIFOTestSuite) TestDequeueOrWaitForNextElementWithEnqueuedElementSingleGR() {
	value := 100
	length := suite.fifo.GetLen()
	suite.fifo.Enqueue(value)

	result, err := suite.fifo.DequeueOrWaitForNextElement()

	suite.NoError(err)
	suite.Equal(value, result)
	// length must be exactly the same as it was before
	suite.Equal(length, suite.fifo.GetLen())
}

// single GR DequeueOrWaitForNextElement 1 element
func (suite *FIFOTestSuite) TestDequeueOrWaitForNextElementWithEmptyQueue() {
	var (
		value  = 100
		result interface{}
		err    error
		done   = make(chan struct{})
	)

	// waiting for next enqueued element
	go func() {
		result, err = suite.fifo.DequeueOrWaitForNextElement()
		done <- struct{}{}
	}()

	// enqueue an element
	go func() {
		suite.fifo.Enqueue(value)
	}()

	select {
	// wait for the dequeued element
	case <-done:
		suite.NoError(err)
		suite.Equal(value, result)

	// the following comes first if more time than expected happened while waiting for the dequeued element
	case <-time.After(2 * time.Second):
		suite.Fail("too much time waiting for the enqueued element")

	}
}

// single GR calling DequeueOrWaitForNextElement (WaitForNextElementChanCapacity + 1) times, last one should return error
func (suite *FIFOTestSuite) TestDequeueOrWaitForNextElementWithFullWaitingChannel() {
	// enqueue WaitForNextElementChanCapacity listeners to future enqueued elements
	for i := 0; i < WaitForNextElementChanCapacity; i++ {
		suite.fifo.waitForNextElementChan <- make(chan interface{})
	}

	result, err := suite.fifo.DequeueOrWaitForNextElement()
	suite.Nil(result)
	suite.Error(err)
	// verify custom error: code: QueueErrorCodeEmptyQueue
	customError, ok := err.(*QueueError)
	suite.True(ok, "Expected error type: QueueError")
	// verify custom error code
	suite.Equalf(QueueErrorCodeEmptyQueue, customError.Code(), "Expected code: '%v'", QueueErrorCodeEmptyQueue)
}

// multiple GRs, calling DequeueOrWaitForNextElement from different GRs and enqueuing the expected values later
func (suite *FIFOTestSuite) TestDequeueOrWaitForNextElementMultiGR() {
	var (
		wg sync.WaitGroup
		// channel to enqueue dequeued values
		dequeuedValues = make(chan int, WaitForNextElementChanCapacity)
		// map[dequeued_value] = times dequeued
		mp = make(map[int]int)
	)

	for i := 0; i < WaitForNextElementChanCapacity; i++ {
		go func() {
			// wait for the next enqueued element
			result, err := suite.fifo.DequeueOrWaitForNextElement()
			// no error && no nil result
			suite.NoError(err)
			suite.NotNil(result)

			// send each dequeued element into the dequeuedValues channel
			resultInt, _ := result.(int)
			dequeuedValues <- resultInt

			// let the wg.Wait() know that this GR is done
			wg.Done()
		}()
	}

	// enqueue all needed elements
	for i := 0; i < WaitForNextElementChanCapacity; i++ {
		wg.Add(1)
		suite.fifo.Enqueue(i)
		// save the enqueued value as index
		mp[i] = 0
	}

	// wait until all GRs dequeue the elements
	wg.Wait()
	// close dequeuedValues channel in order to only read the previous enqueued values (from the channel)
	close(dequeuedValues)

	// verify that all enqueued values were dequeued
	for v := range dequeuedValues {
		val, ok := mp[v]
		suite.Truef(ok, "element dequeued but never enqueued: %v", val)
		// increment the m[p] value meaning the value p was dequeued
		mp[v] = val + 1
	}
	// verify that there are no duplicates
	for k, v := range mp {
		suite.Equalf(1, v, "%v was dequeued %v times", k, v)
	}
}

// multiple GRs, calling DequeueOrWaitForNextElement from different GRs and enqueuing the expected values later
func (suite *FIFOTestSuite) TestDequeueOrWaitForNextElementMultiGR2() {
	var (
		done       = make(chan int, 10)
		total      = 2000
		results    = make(map[int]struct{})
		totalOk    = 0
		totalError = 0
	)

	go func(fifo Queue, done chan int, total int) {
		for i := 0; i < total; i++ {
			go func(queue Queue, done chan int) {
				rawValue, err := fifo.DequeueOrWaitForNextElement()
				if err != nil {
					fmt.Println(err)
					// error
					done <- -1
				} else {
					val, _ := rawValue.(int)
					done <- val
				}
			}(fifo, done)

			go func(queue Queue, value int) {
				if err := fifo.Enqueue(value); err != nil {
					fmt.Println(err)
				}
			}(fifo, i)
		}
	}(suite.fifo, done, total)

	i := 0
	for {
		v := <-done
		if v != -1 {
			totalOk++
			_, ok := results[v]
			suite.Falsef(ok, "duplicated value %v", v)

			results[v] = struct{}{}
		} else {
			totalError++
		}

		i++
		if i == total {
			break
		}
	}

	suite.Equal(total, totalError+totalOk)
}

// call DequeueOrWaitForNextElement(), wait some time and enqueue an item
func (suite *FIFOTestSuite) TestDequeueOrWaitForNextElementGapSingleGR() {
	var (
		expectedValue = 50
		done          = make(chan struct{}, 3)
	)

	// DequeueOrWaitForNextElement()
	go func(fifo *FIFO, done chan struct{}) {
		val, err := fifo.DequeueOrWaitForNextElement()
		suite.NoError(err)
		suite.Equal(expectedValue, val)
		done <- struct{}{}
	}(suite.fifo, done)

	// wait and Enqueue function
	go func(fifo *FIFO, done chan struct{}) {
		time.Sleep(time.Millisecond * dequeueOrWaitForNextElementInvokeGapTime * dequeueOrWaitForNextElementInvokeGapTime)
		suite.NoError(fifo.Enqueue(expectedValue))
		done <- struct{}{}
	}(suite.fifo, done)

	for i := 0; i < 2; i++ {
		select {
		case <-done:
		case <-time.After(2 * time.Millisecond * dequeueOrWaitForNextElementInvokeGapTime * dequeueOrWaitForNextElementInvokeGapTime):
			suite.FailNow("Too much time waiting for the value")
		}
	}
}

// ***************************************************************************************
// ** Lock / Unlock / IsLocked
// ***************************************************************************************

// single lock
func (suite *FIFOTestSuite) TestLockSingleGR() {
	suite.fifo.Lock()
	suite.True(suite.fifo.isLocked == true, "fifo.isLocked has to be true after fifo.Lock()")
}

// single unlock
func (suite *FIFOTestSuite) TestUnlockSingleGR() {
	suite.fifo.Lock()
	suite.fifo.Unlock()
	suite.True(suite.fifo.isLocked == false, "fifo.isLocked has to be false after fifo.Unlock()")
}

// single isLocked
func (suite *FIFOTestSuite) TestIsLockedSingleGR() {
	suite.True(suite.fifo.isLocked == suite.fifo.IsLocked(), "fifo.IsLocked() has to be equal to fifo.isLocked")

	suite.fifo.Lock()
	suite.True(suite.fifo.isLocked == suite.fifo.IsLocked(), "fifo.IsLocked() has to be equal to fifo.isLocked")

	suite.fifo.Unlock()
	suite.True(suite.fifo.isLocked == suite.fifo.IsLocked(), "fifo.IsLocked() has to be equal to fifo.isLocked")
}

// ***************************************************************************************
<<<<<<< HEAD
// ** Move elements inside an empty queue
// ***************************************************************************************
func (suite *FIFOTestSuite) TestMoveEmptyQueue() {
	const (
		top  = 10
		back = 1
	)

	suite.EqualError(suite.fifo.MoveFrontWithId(top), "Empty queue")
	suite.EqualError(suite.fifo.MoveBackWithId(back), "Empty queue")
}

// ***************************************************************************************
// ** Move elements to the front
// ***************************************************************************************
func (suite *FIFOTestSuite) TestMoveFront() {
	const (
		size = 10
		top  = 4
	)

	for i := 0; i < size; i++ {
		suite.fifo.Enqueue(i + 1)
	}

	result := []interface{}{5, 1, 2, 3, 4, 6, 7, 8, 9, 10}

	suite.NoError(suite.fifo.MoveFrontWithId(top))
	suite.Equal(result, suite.fifo.slice)
}

func (suite *FIFOTestSuite) TestMoveFrontOutOfBounds() {
	const (
		size = 10
		top  = 10
	)

	for i := 0; i < size; i++ {
		suite.fifo.Enqueue(i + 1)
	}

	suite.EqualError(suite.fifo.MoveFrontWithId(top), "Index is out of bounds")
}

func (suite *FIFOTestSuite) TestMoveFrontAlreadyInFront() {
	const (
		size = 10
		top  = 0
	)

	for i := 0; i < size; i++ {
		suite.fifo.Enqueue(i + 1)
	}

	suite.EqualError(suite.fifo.MoveFrontWithId(top), "Element already is in first position")
}

// ***************************************************************************************
// ** Move elements to the back
// ***************************************************************************************
func (suite *FIFOTestSuite) TestMoveBack() {
	const (
		size = 10
		back = 4
	)

	for i := 0; i < size; i++ {
		suite.fifo.Enqueue(i + 1)
	}

	result := []interface{}{1, 2, 3, 4, 6, 7, 8, 9, 10, 5}

	suite.NoError(suite.fifo.MoveBackWithId(back))
	suite.Equal(result, suite.fifo.slice)
}

func (suite *FIFOTestSuite) TestMoveBackOutOfBounds() {
	const (
		size = 10
		back = 10
	)

	for i := 0; i < size; i++ {
		suite.fifo.Enqueue(i + 1)
	}

	suite.EqualError(suite.fifo.MoveBackWithId(back), "Index is out of bounds")
	suite.Error(suite.fifo.MoveBackWithId(back))
}

func (suite *FIFOTestSuite) TestMoveBackAlreadyInBack() {
	const (
		size = 10
		back = 9
	)

	for i := 0; i < size; i++ {
		suite.fifo.Enqueue(i + 1)
	}

	suite.EqualError(suite.fifo.MoveBackWithId(back), "Element already is in last position")
=======
// ** Swap
// ***************************************************************************************
func (suite *FIFOTestSuite) TestSwapEmptyQueue() {
	const (
		a = 4
		b = 4
	)

	err := suite.fifo.Swap(a, b)

	suite.EqualError(err, "Empty queue")
}

func (suite *FIFOTestSuite) TestSwapIndexOutOfBounds() {
	const (
		size = 2
		a    = 4
		b    = 3
	)

	for i := 0; i < size; i++ {
		suite.fifo.Enqueue(i)
	}

	err := suite.fifo.Swap(a, b)

	suite.EqualError(err, "Index out of bounds")
}

func (suite *FIFOTestSuite) TestSwapSameIndex() {
	const (
		size = 10
		a    = 4
		b    = 4
	)

	for i := 0; i < size; i++ {
		suite.fifo.Enqueue(i)
	}

	err := suite.fifo.Swap(a, b)

	suite.EqualError(err, "Indexes are the same number")
}

func (suite *FIFOTestSuite) TestSwapElements() {

	const (
		size = 10
		a    = 3
		b    = 4
	)

	for i := 0; i < size; i++ {
		suite.fifo.Enqueue(i)
	}

	oldValueFromA, _ := suite.fifo.Get(a)
	oldValueFromB, _ := suite.fifo.Get(b)

	suite.fifo.Swap(a, b)

	newValueFromA, _ := suite.fifo.Get(a)
	newValueFromB, _ := suite.fifo.Get(b)

	suite.Equal(oldValueFromA, newValueFromB)
	suite.Equal(oldValueFromB, newValueFromA)
>>>>>>> f76a9c73
}

// ***************************************************************************************
// ** Run suite
// ***************************************************************************************

func TestFIFOTestSuite(t *testing.T) {
	suite.Run(t, new(FIFOTestSuite))
}<|MERGE_RESOLUTION|>--- conflicted
+++ resolved
@@ -681,109 +681,6 @@
 }
 
 // ***************************************************************************************
-<<<<<<< HEAD
-// ** Move elements inside an empty queue
-// ***************************************************************************************
-func (suite *FIFOTestSuite) TestMoveEmptyQueue() {
-	const (
-		top  = 10
-		back = 1
-	)
-
-	suite.EqualError(suite.fifo.MoveFrontWithId(top), "Empty queue")
-	suite.EqualError(suite.fifo.MoveBackWithId(back), "Empty queue")
-}
-
-// ***************************************************************************************
-// ** Move elements to the front
-// ***************************************************************************************
-func (suite *FIFOTestSuite) TestMoveFront() {
-	const (
-		size = 10
-		top  = 4
-	)
-
-	for i := 0; i < size; i++ {
-		suite.fifo.Enqueue(i + 1)
-	}
-
-	result := []interface{}{5, 1, 2, 3, 4, 6, 7, 8, 9, 10}
-
-	suite.NoError(suite.fifo.MoveFrontWithId(top))
-	suite.Equal(result, suite.fifo.slice)
-}
-
-func (suite *FIFOTestSuite) TestMoveFrontOutOfBounds() {
-	const (
-		size = 10
-		top  = 10
-	)
-
-	for i := 0; i < size; i++ {
-		suite.fifo.Enqueue(i + 1)
-	}
-
-	suite.EqualError(suite.fifo.MoveFrontWithId(top), "Index is out of bounds")
-}
-
-func (suite *FIFOTestSuite) TestMoveFrontAlreadyInFront() {
-	const (
-		size = 10
-		top  = 0
-	)
-
-	for i := 0; i < size; i++ {
-		suite.fifo.Enqueue(i + 1)
-	}
-
-	suite.EqualError(suite.fifo.MoveFrontWithId(top), "Element already is in first position")
-}
-
-// ***************************************************************************************
-// ** Move elements to the back
-// ***************************************************************************************
-func (suite *FIFOTestSuite) TestMoveBack() {
-	const (
-		size = 10
-		back = 4
-	)
-
-	for i := 0; i < size; i++ {
-		suite.fifo.Enqueue(i + 1)
-	}
-
-	result := []interface{}{1, 2, 3, 4, 6, 7, 8, 9, 10, 5}
-
-	suite.NoError(suite.fifo.MoveBackWithId(back))
-	suite.Equal(result, suite.fifo.slice)
-}
-
-func (suite *FIFOTestSuite) TestMoveBackOutOfBounds() {
-	const (
-		size = 10
-		back = 10
-	)
-
-	for i := 0; i < size; i++ {
-		suite.fifo.Enqueue(i + 1)
-	}
-
-	suite.EqualError(suite.fifo.MoveBackWithId(back), "Index is out of bounds")
-	suite.Error(suite.fifo.MoveBackWithId(back))
-}
-
-func (suite *FIFOTestSuite) TestMoveBackAlreadyInBack() {
-	const (
-		size = 10
-		back = 9
-	)
-
-	for i := 0; i < size; i++ {
-		suite.fifo.Enqueue(i + 1)
-	}
-
-	suite.EqualError(suite.fifo.MoveBackWithId(back), "Element already is in last position")
-=======
 // ** Swap
 // ***************************************************************************************
 func (suite *FIFOTestSuite) TestSwapEmptyQueue() {
@@ -851,7 +748,110 @@
 
 	suite.Equal(oldValueFromA, newValueFromB)
 	suite.Equal(oldValueFromB, newValueFromA)
->>>>>>> f76a9c73
+}
+
+// ***************************************************************************************
+// ** Move elements inside an empty queue
+// ***************************************************************************************
+func (suite *FIFOTestSuite) TestMoveEmptyQueue() {
+	const (
+		top  = 10
+		back = 1
+	)
+
+	suite.EqualError(suite.fifo.MoveFrontWithId(top), "Empty queue")
+	suite.EqualError(suite.fifo.MoveBackWithId(back), "Empty queue")
+}
+
+// ***************************************************************************************
+// ** Move elements to the front
+// ***************************************************************************************
+func (suite *FIFOTestSuite) TestMoveFront() {
+	const (
+		size = 10
+		top  = 4
+	)
+
+	for i := 0; i < size; i++ {
+		suite.fifo.Enqueue(i + 1)
+	}
+
+	result := []interface{}{5, 1, 2, 3, 4, 6, 7, 8, 9, 10}
+
+	suite.NoError(suite.fifo.MoveFrontWithId(top))
+	suite.Equal(result, suite.fifo.slice)
+}
+
+func (suite *FIFOTestSuite) TestMoveFrontOutOfBounds() {
+	const (
+		size = 10
+		top  = 10
+	)
+
+	for i := 0; i < size; i++ {
+		suite.fifo.Enqueue(i + 1)
+	}
+
+	suite.EqualError(suite.fifo.MoveFrontWithId(top), "Index is out of bounds")
+}
+
+func (suite *FIFOTestSuite) TestMoveFrontAlreadyInFront() {
+	const (
+		size = 10
+		top  = 0
+	)
+
+	for i := 0; i < size; i++ {
+		suite.fifo.Enqueue(i + 1)
+	}
+
+	suite.EqualError(suite.fifo.MoveFrontWithId(top), "Element already is in first position")
+}
+
+// ***************************************************************************************
+// ** Move elements to the back
+// ***************************************************************************************
+func (suite *FIFOTestSuite) TestMoveBack() {
+	const (
+		size = 10
+		back = 4
+	)
+
+	for i := 0; i < size; i++ {
+		suite.fifo.Enqueue(i + 1)
+	}
+
+	result := []interface{}{1, 2, 3, 4, 6, 7, 8, 9, 10, 5}
+
+	suite.NoError(suite.fifo.MoveBackWithId(back))
+	suite.Equal(result, suite.fifo.slice)
+}
+
+func (suite *FIFOTestSuite) TestMoveBackOutOfBounds() {
+	const (
+		size = 10
+		back = 10
+	)
+
+	for i := 0; i < size; i++ {
+		suite.fifo.Enqueue(i + 1)
+	}
+
+	suite.EqualError(suite.fifo.MoveBackWithId(back), "Index is out of bounds")
+	suite.Error(suite.fifo.MoveBackWithId(back))
+}
+
+func (suite *FIFOTestSuite) TestMoveBackAlreadyInBack() {
+	const (
+		size = 10
+		back = 9
+	)
+
+	for i := 0; i < size; i++ {
+		suite.fifo.Enqueue(i + 1)
+	}
+
+	suite.EqualError(suite.fifo.MoveBackWithId(back), "Element already is in last position")
 }
 
 // ***************************************************************************************
